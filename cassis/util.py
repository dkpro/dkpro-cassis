import csv
from collections import defaultdict
from functools import cmp_to_key
from io import IOBase, StringIO
from typing import Dict, Iterable, Set

import attr

from cassis import Cas
from cassis.typesystem import FEATURE_BASE_NAME_SOFA, TYPE_NAME_ANNOTATION, FeatureStructure, Type, TypeSystem, is_array

_EXCLUDED_FEATURES = {FEATURE_BASE_NAME_SOFA}
_NULL_VALUE = "<NULL>"


def cas_to_comparable_text(
    cas: Cas,
    out: [IOBase, None] = None,
    seeds: Iterable[FeatureStructure] = None,
    mark_indexed: bool = True,
    covered_text: bool = True,
    exclude_types: Set[str] = None,
) -> [str, None]:
    indexed_feature_structures = _get_indexed_feature_structures(cas)
    all_feature_structures_by_type = _group_feature_structures_by_type(cas._find_all_fs(seeds=seeds))
    types_sorted = sorted(all_feature_structures_by_type.keys())
    fs_id_to_anchor = _generate_anchors(
        cas, types_sorted, all_feature_structures_by_type, indexed_feature_structures, mark_indexed=mark_indexed
    )

    if not out:
        out = StringIO()

    csv_writer = csv.writer(out, dialect=csv.unix_dialect)
    for t in types_sorted:
<<<<<<< HEAD
        # FIXME This avoids problems with FSArrays which are indexed in a view - need to write a test case for
        # FSArrays that are in the index and have as elements another set of FSArrays ...
        if is_array(t):
=======
        if exclude_types and t in exclude_types:
>>>>>>> 2842ec3e
            continue

        type_ = cas.typesystem.get_type(t)

        csv_writer.writerow([type_.name])

        is_annotation_type = covered_text and cas.typesystem.subsumes(parent=TYPE_NAME_ANNOTATION, child=type_)
        csv_writer.writerow(_render_header(type_, covered_text=is_annotation_type))

        feature_structures_of_type = all_feature_structures_by_type.get(type_.name)

        if not feature_structures_of_type:
            continue

        for fs in feature_structures_of_type:
            row_data = _render_feature_structure(
                type_, fs, fs_id_to_anchor, max_covered_text=30 if is_annotation_type else 0
            )
            csv_writer.writerow(row_data)

    return out.getvalue() or None


def _render_header(type_: Type, covered_text: bool = True) -> []:
    header = ["<ANCHOR>"]

    if covered_text:
        header.append("<COVERED_TEXT>")

    for feature in sorted(type_.all_features, key=lambda v: v.name):
        if feature.name in _EXCLUDED_FEATURES:
            continue

        header.append(feature.name)
    return header


def _render_feature_structure(
    type_: Type, fs: FeatureStructure, fs_id_to_anchor: Dict[int, str], max_covered_text: int = 30
) -> []:
    row_data = [fs_id_to_anchor.get(fs.xmiID)]

    if max_covered_text > 0:
        covered_text = fs.get_covered_text()
        if covered_text and len(covered_text) >= max_covered_text:
            prefix = covered_text[0 : (max_covered_text // 2)]
            suffix = covered_text[-(max_covered_text // 2) :]
            covered_text = f"{prefix}...{suffix}"
        row_data.append(covered_text if covered_text is not None else _NULL_VALUE)

    for feature in sorted(type_.all_features, key=lambda v: v.name):
        if feature.name in _EXCLUDED_FEATURES:
            continue

        feature_value = fs[feature.name]
        row_data.append(_render_feature_value(feature_value, fs_id_to_anchor))

    return row_data


def _render_feature_value(feature_value: any, fs_id_to_anchor: Dict[int, str]) -> any:
    if feature_value is None:
        return _NULL_VALUE
    elif _is_array_fs(feature_value):
        return [_render_feature_value(e, fs_id_to_anchor) for e in feature_value.elements]
    elif _is_primitive_value(feature_value):
        return feature_value
    else:
        return fs_id_to_anchor.get(feature_value.xmiID)


def _get_indexed_feature_structures(cas: Cas) -> Iterable[FeatureStructure]:
    feature_structures = []
    for sofa in cas.sofas:
        view = cas.get_view(sofa.sofaID)
        feature_structures.extend(view.select_all())
    return feature_structures


def _group_feature_structures_by_type(
    feature_structures: Iterable[FeatureStructure],
) -> Dict[str, Iterable[FeatureStructure]]:
    fs_by_type = {}
    for fs in feature_structures:
        by_type_list = fs_by_type.get(fs.type.name)
        if not by_type_list:
            by_type_list = fs_by_type[fs.type.name] = []
        by_type_list.append(fs)
    return fs_by_type


def _generate_anchors(
    cas: Cas,
    types_sorted: Iterable[str],
    all_feature_structures_by_type: Dict[str, Iterable[FeatureStructure]],
    indexed_feature_structures: Iterable[FeatureStructure],
    unique_anchors: bool = True,
    mark_indexed: bool = True,
) -> Dict[int, str]:
    fs_id_to_anchor = {}
    disambiguation_by_prefix = defaultdict(lambda: 0)
    for t in types_sorted:
        type_ = cas.typesystem.get_type(t)
        feature_structures = all_feature_structures_by_type[type_.name]
        feature_structures.sort(key=cmp_to_key(lambda a, b: _compare_fs(type_, a, b)))

        for fs in feature_structures:
            add_index_mark = mark_indexed and fs in indexed_feature_structures
            anchor = _generate_anchor(fs, add_index_mark)
            disambiguation_id = disambiguation_by_prefix.get(anchor)
            disambiguation_by_prefix[anchor] += 1
            if unique_anchors and disambiguation_id:
                anchor += f"({disambiguation_id})"
            fs_id_to_anchor[fs.xmiID] = anchor
    return fs_id_to_anchor


def _generate_anchor(fs: FeatureStructure, add_index_mark: bool) -> str:
    anchor = fs.type.name.rsplit(".", 2)[-1]  # Get the short type name (no package)

    if _is_annotation_fs(fs):
        anchor += f"[{fs.begin}-{fs.end}]"

    if add_index_mark:
        anchor += "*"

    if hasattr(fs, FEATURE_BASE_NAME_SOFA):
        anchor += f"@{fs.sofa.sofaID}"

    return anchor


def _is_primitive_value(value: any) -> bool:
    return type(value) in (int, float, bool, str)


def _is_array_fs(fs: FeatureStructure) -> bool:
    if not fs:
        return False

    return hasattr(fs, "elements") and isinstance(fs.elements, list)


def _is_annotation_fs(fs: FeatureStructure) -> bool:
    return hasattr(fs, "begin") and isinstance(fs.begin, int) and hasattr(fs, "end") and isinstance(fs.end, int)


def _compare_fs(type_: Type, a: FeatureStructure, b: FeatureStructure) -> int:
    if a is b:
        return 0

    # duck-typing check if something is a annotation - if yes, try sorting by offets
    fs_a_is_annotation = _is_annotation_fs(a)
    fs_b_is_annotation = _is_annotation_fs(b)
    if fs_a_is_annotation != fs_b_is_annotation:
        return -1
    if fs_a_is_annotation and fs_b_is_annotation:
        begin_cmp = a.begin - b.begin
        if begin_cmp != 0:
            return begin_cmp

        begin_cmp = b.end - a.end
        if begin_cmp != 0:
            return begin_cmp

    # Alternative implementation
    # Doing arithmetics on the hash value as we have done with the offsets does not work because the hashes do not
    # provide a global order. Hence, we map all results to 0, -1 and 1 here.
    fs_hash_a = _feature_structure_hash(type_, a)
    fs_hash_b = _feature_structure_hash(type_, b)
    if fs_hash_a == fs_hash_b:
        return 0
    return -1 if fs_hash_a < fs_hash_b else 1


def _feature_structure_hash(type_: Type, fs: FeatureStructure):
    hash_ = 0
    # Should be possible to get away with not sorting here assuming that all_features returns the features always in
    # the same order
    for feature in type_.all_features:
        if feature.name == FEATURE_BASE_NAME_SOFA:
            continue

        feature_value = getattr(fs, feature.name)

        if _is_array_fs(feature_value):
            for element in feature_value.elements:
                hash_ = _feature_value_hash(feature_value, hash_)
        else:
            hash_ = _feature_value_hash(feature_value, hash_)
    return hash_


def _feature_value_hash(feature_value: any, hash_: int):
    # Note we do not recurse further into arrays here because that could lead to endless loops!
    if type(feature_value) in (int, float, bool, str):
        return hash_ + hash(feature_value)
    else:
        # If we get here, it is a feature structure reference... we cannot really recursively
        # go into it to calculate a recursive hash... so we just check if the value is non-null
        return hash_ * (-1 if feature_value is None else 1)<|MERGE_RESOLUTION|>--- conflicted
+++ resolved
@@ -33,13 +33,7 @@
 
     csv_writer = csv.writer(out, dialect=csv.unix_dialect)
     for t in types_sorted:
-<<<<<<< HEAD
-        # FIXME This avoids problems with FSArrays which are indexed in a view - need to write a test case for
-        # FSArrays that are in the index and have as elements another set of FSArrays ...
-        if is_array(t):
-=======
         if exclude_types and t in exclude_types:
->>>>>>> 2842ec3e
             continue
 
         type_ = cas.typesystem.get_type(t)
