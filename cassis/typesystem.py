--- conflicted
+++ resolved
@@ -508,26 +508,12 @@
 
         # Sofa
         t = self.create_type(name="uima.cas.Sofa", supertypeName="uima.cas.TOP")
-<<<<<<< HEAD
-        self.add_feature(t, name="sofaNum", rangeTypeName="uima.cas.Integer")
-        self.add_feature(t, name="sofaID", rangeTypeName="uima.cas.String")
-        self.add_feature(t, name="mimeType", rangeTypeName="uima.cas.String")
-        self.add_feature(
-            t,
-            name="sofaArray",
-            rangeTypeName="uima.cas.TOP",
-            multipleReferencesAllowed=True,
-        )
-        self.add_feature(t, name="sofaString", rangeTypeName="uima.cas.String")
-        self.add_feature(t, name="sofaURI", rangeTypeName="uima.cas.String")
-=======
         self.create_feature(t, name="sofaNum", rangeTypeName="uima.cas.Integer")
         self.create_feature(t, name="sofaID", rangeTypeName="uima.cas.String")
         self.create_feature(t, name="mimeType", rangeTypeName="uima.cas.String")
         self.create_feature(t, name="sofaArray", rangeTypeName="uima.cas.TOP", multipleReferencesAllowed=True)
         self.create_feature(t, name="sofaString", rangeTypeName="uima.cas.String")
         self.create_feature(t, name="sofaURI", rangeTypeName="uima.cas.String")
->>>>>>> 9cdbd736
 
         # AnnotationBase
         t = self.create_type(name="uima.cas.AnnotationBase", supertypeName="uima.cas.TOP")
