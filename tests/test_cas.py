--- conflicted
+++ resolved
@@ -32,11 +32,7 @@
 
 
 def test_get_covered_text_tokens(tokens):
-<<<<<<< HEAD
-    sofa = Sofa(sofaNum=1, sofaString="Joe waited for the train . The train was late .")
-=======
     sofa = Sofa(xmiID=1, sofaNum=1, sofaString='Joe waited for the train . The train was late .')
->>>>>>> e928fd63
     cas = Cas(annotations=tokens, sofas=[sofa])
 
     actual_text = [cas.get_covered_text(token) for token in tokens]
@@ -46,11 +42,7 @@
 
 
 def test_get_covered_text_sentences(sentences):
-<<<<<<< HEAD
-    sofa = Sofa(sofaNum=1, sofaString="Joe waited for the train . The train was late .")
-=======
     sofa = Sofa(xmiID=1, sofaNum=1, sofaString='Joe waited for the train . The train was late .')
->>>>>>> e928fd63
     cas = Cas(annotations=sentences, sofas=[sofa])
 
     actual_text = [cas.get_covered_text(sentence) for sentence in sentences]
